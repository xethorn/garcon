--- conflicted
+++ resolved
@@ -177,32 +177,30 @@
     assert not boto_client.respond_activity_task_completed.called
 
 
-<<<<<<< HEAD
-def test_run_capture_fail_exception(monkeypatch, poll):
-    """Run an activity with an exception raised during failing execution.
-    """
-
-    current_activity = activity_run(monkeypatch, poll=poll)
-    current_activity.on_exception = MagicMock()
-    current_activity.complete = MagicMock()
-    current_activity.fail = MagicMock()
-    error_msg_long = "Error" * 100
-    actual_error_msg = error_msg_long[:255]
-    current_activity.complete.side_effect = Exception(error_msg_long)
-    current_activity.fail.side_effect = Exception(error_msg_long)
-    current_activity.run()
-
-    assert current_activity.poll.called
-    assert current_activity.execute_activity.called
-    assert current_activity.complete.called
-    current_activity.fail.assert_called_with(reason=actual_error_msg)
-    assert current_activity.on_exception.called
-
-
-def test_run_capture_poll_exception(monkeypatch, poll):
-=======
+# def test_run_capture_fail_exception(monkeypatch, poll, boto_client):
+#     """Run an activity with an exception raised during failing execution.
+#     """
+
+#     current_activity = activity_run(monkeypatch, boto_client, poll)
+#     current_activity.on_exception = MagicMock()
+#     current_activity.complete = MagicMock()
+#     current_activity.fail = MagicMock()
+#     error_msg_long = "Error" * 100
+#     actual_error_msg = error_msg_long[:255]
+#     current_activity.complete.side_effect = Exception(error_msg_long)
+#     current_activity.fail.side_effect = Exception(error_msg_long)
+#     current_activity.run()
+
+#     assert boto_client.poll_for_activity_task.called
+#     assert current_activity.execute_activity.called
+#     assert current_activity.complete.called
+#     boto_client.respond_activity_task_failed.assert_called_with(
+#         taskToken=poll.get('taskToken'),
+#         reason=actual_error_msg)
+#     assert current_activity.on_exception.called
+
+
 def test_run_capture_poll_exception(monkeypatch, boto_client, poll):
->>>>>>> 48fb69ac
     """Run an activity with an exception raised during poll.
     """
 
